use std::ops::Deref;

use serde::{Deserialize, Serialize};

use crate::VectorStore;

pub type FurthestQueueV<V> =
    FurthestQueue<<V as VectorStore>::VectorRef, <V as VectorStore>::DistanceRef>;
pub type NearestQueueV<V> =
    NearestQueue<<V as VectorStore>::VectorRef, <V as VectorStore>::DistanceRef>;

/// FurthestQueue is a list sorted in ascending order, with fast pop of the furthest element.
<<<<<<< HEAD
#[derive(Debug, PartialEq, Eq, Serialize, Deserialize)]
pub struct FurthestQueue<Vector, Distance> {
    queue: Vec<(Vector, Distance)>,
=======
#[derive(Default, Debug, Serialize, Deserialize)]
pub struct FurthestQueue<V: VectorStore> {
    queue: Vec<(V::VectorRef, V::DistanceRef)>,
>>>>>>> f32d3aa0
}

impl<Vector: Clone, Distance: Clone> FurthestQueue<Vector, Distance> {
    pub fn new() -> Self {
        FurthestQueue { queue: vec![] }
    }

    pub fn from_ascending_vec(queue: Vec<(Vector, Distance)>) -> Self {
        FurthestQueue { queue }
    }

    /// Insert the element `to` with distance `dist` into the queue, maitaining the ascending order.
    ///
    /// Call the VectorStore to come up with the insertion index.
    pub async fn insert<V>(&mut self, store: &mut V, to: Vector, dist: Distance)
    where
        V: VectorStore<VectorRef = Vector, DistanceRef = Distance>,
    {
        let index_asc = store
            .search_sorted(
                &self
                    .queue
                    .iter()
                    .map(|(_, dist)| dist.clone())
                    .collect::<Vec<Distance>>(),
                &dist,
            )
            .await;
        self.queue.insert(index_asc, (to, dist));
    }

    pub fn get_nearest(&self) -> Option<&(Vector, Distance)> {
        self.queue.first()
    }

    pub fn get_furthest(&self) -> Option<&(Vector, Distance)> {
        self.queue.last()
    }

    pub fn pop_furthest(&mut self) -> Option<(Vector, Distance)> {
        self.queue.pop()
    }

    pub fn get_k_nearest(&self, k: usize) -> &[(Vector, Distance)] {
        &self.queue[..k]
    }

    pub fn trim_to_k_nearest(&mut self, k: usize) {
        self.queue.truncate(k);
    }
}

// Utility implementations.

impl<Vector, Distance> Deref for FurthestQueue<Vector, Distance> {
    type Target = [(Vector, Distance)];

    fn deref(&self) -> &Self::Target {
        &self.queue
    }
}

impl<Vector: Clone, Distance: Clone> Clone for FurthestQueue<Vector, Distance> {
    fn clone(&self) -> Self {
        FurthestQueue {
            queue: self.queue.clone(),
        }
    }
}

impl<Vector, Distance> From<FurthestQueue<Vector, Distance>> for Vec<(Vector, Distance)> {
    fn from(queue: FurthestQueue<Vector, Distance>) -> Self {
        queue.queue
    }
}

/// NearestQueue is a list sorted in descending order, with fast pop of the nearest element.
#[derive(Debug, PartialEq, Eq, Serialize, Deserialize)]
pub struct NearestQueue<Vector, Distance> {
    queue: Vec<(Vector, Distance)>,
}

<<<<<<< HEAD
impl<Vector: Clone, Distance: Clone> NearestQueue<Vector, Distance> {
    fn new() -> Self {
        NearestQueue { queue: vec![] }
    }

    pub fn from_furthest_queue(furthest_queue: &FurthestQueue<Vector, Distance>) -> Self {
=======
impl<V: VectorStore> NearestQueue<V> {
    pub fn from_furthest_queue(furthest_queue: &FurthestQueue<V>) -> Self {
>>>>>>> f32d3aa0
        NearestQueue {
            queue: furthest_queue.iter().rev().cloned().collect(),
        }
    }

    /// Insert the element `to` with distance `dist` into the queue, maitaining the descending order.
    ///
    /// Call the VectorStore to come up with the insertion index.
    pub async fn insert<V>(&mut self, store: &mut V, to: Vector, dist: Distance)
    where
        V: VectorStore<VectorRef = Vector, DistanceRef = Distance>,
    {
        let index_asc = store
            .search_sorted(
                &self
                    .queue
                    .iter()
                    .map(|(_, dist)| dist.clone())
                    .rev() // switch to ascending order.
                    .collect::<Vec<Distance>>(),
                &dist,
            )
            .await;
        let index_des = self.queue.len() - index_asc; // back to descending order.
        self.queue.insert(index_des, (to, dist));
    }

<<<<<<< HEAD
    fn get_nearest(&self) -> Option<&(Vector, Distance)> {
=======
    #[allow(dead_code)]
    fn get_nearest(&self) -> Option<&(V::VectorRef, V::DistanceRef)> {
>>>>>>> f32d3aa0
        self.queue.last()
    }

    pub fn pop_nearest(&mut self) -> Option<(Vector, Distance)> {
        self.queue.pop()
    }
}

// Utility implementations.

impl<Vector, Distance> Deref for NearestQueue<Vector, Distance> {
    type Target = [(Vector, Distance)];

    fn deref(&self) -> &Self::Target {
        &self.queue
    }
}

impl<Vector: Clone, Distance: Clone> Clone for NearestQueue<Vector, Distance> {
    fn clone(&self) -> Self {
        NearestQueue {
            queue: self.queue.clone(),
        }
    }
}

#[cfg(test)]
mod tests {
    use super::*;
    use crate::examples::eager_memory_store::EagerMemoryStore;

    #[tokio::test]
    async fn test_furthest_queue() {
        let mut store = EagerMemoryStore::new();
        let query = store.prepare_query(1);
        let vector = store.insert(&query).await;
        let distance = store.eval_distance(&query, &vector).await;

        // Example usage for FurthestQueue
        let mut furthest_queue = FurthestQueue::new();
        furthest_queue.insert(&mut store, vector, distance).await;
        println!("{:?}", furthest_queue.get_furthest());
        println!("{:?}", furthest_queue.get_k_nearest(1));
        println!("{:?}", furthest_queue.pop_furthest());

        // Example usage for NearestQueue
        let mut nearest_queue = NearestQueue::from_furthest_queue(&furthest_queue);
        nearest_queue.insert(&mut store, vector, distance).await;
        println!("{:?}", nearest_queue.get_nearest());
        println!("{:?}", nearest_queue.pop_nearest());
    }
}<|MERGE_RESOLUTION|>--- conflicted
+++ resolved
@@ -10,15 +10,9 @@
     NearestQueue<<V as VectorStore>::VectorRef, <V as VectorStore>::DistanceRef>;
 
 /// FurthestQueue is a list sorted in ascending order, with fast pop of the furthest element.
-<<<<<<< HEAD
-#[derive(Debug, PartialEq, Eq, Serialize, Deserialize)]
+#[derive(Default, Debug, PartialEq, Eq, Serialize, Deserialize)]
 pub struct FurthestQueue<Vector, Distance> {
     queue: Vec<(Vector, Distance)>,
-=======
-#[derive(Default, Debug, Serialize, Deserialize)]
-pub struct FurthestQueue<V: VectorStore> {
-    queue: Vec<(V::VectorRef, V::DistanceRef)>,
->>>>>>> f32d3aa0
 }
 
 impl<Vector: Clone, Distance: Clone> FurthestQueue<Vector, Distance> {
@@ -101,17 +95,8 @@
     queue: Vec<(Vector, Distance)>,
 }
 
-<<<<<<< HEAD
 impl<Vector: Clone, Distance: Clone> NearestQueue<Vector, Distance> {
-    fn new() -> Self {
-        NearestQueue { queue: vec![] }
-    }
-
     pub fn from_furthest_queue(furthest_queue: &FurthestQueue<Vector, Distance>) -> Self {
-=======
-impl<V: VectorStore> NearestQueue<V> {
-    pub fn from_furthest_queue(furthest_queue: &FurthestQueue<V>) -> Self {
->>>>>>> f32d3aa0
         NearestQueue {
             queue: furthest_queue.iter().rev().cloned().collect(),
         }
@@ -139,12 +124,8 @@
         self.queue.insert(index_des, (to, dist));
     }
 
-<<<<<<< HEAD
+    #[allow(dead_code)]
     fn get_nearest(&self) -> Option<&(Vector, Distance)> {
-=======
-    #[allow(dead_code)]
-    fn get_nearest(&self) -> Option<&(V::VectorRef, V::DistanceRef)> {
->>>>>>> f32d3aa0
         self.queue.last()
     }
 
