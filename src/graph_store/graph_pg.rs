use crate::{
    hnsw_db::{FurthestQueue, FurthestQueueV},
    GraphStore, VectorStore,
};
use eyre::{eyre, Result};
use sqlx::postgres::PgPoolOptions;
use sqlx::postgres::PgRow;
use sqlx::Executor;
use sqlx::Row;
use std::marker::PhantomData;

use super::EntryPoint;

const MAX_CONNECTIONS: u32 = 5;

const CREATE_TABLE_LINKS: &str = "
CREATE TABLE IF NOT EXISTS hawk_graph_links (
    source_ref text NOT NULL,
    layer integer NOT NULL,
    links jsonb NOT NULL,
    CONSTRAINT hawk_graph_pkey PRIMARY KEY (source_ref, layer)
)";

const CREATE_TABLE_ENTRY: &str = "
CREATE TABLE IF NOT EXISTS hawk_graph_entry (
    entry_point jsonb,
    id integer NOT NULL,
    CONSTRAINT hawk_graph_entry_pkey PRIMARY KEY (id)
)
";

pub struct GraphPg<V: VectorStore> {
    pool: sqlx::PgPool,
    phantom: PhantomData<V>,
}

impl<V: VectorStore> GraphPg<V> {
    pub async fn new(url: &str, schema_name: &str) -> Result<Self> {
        let connect_sql = sql_switch_schema(schema_name)?;

        let pool = PgPoolOptions::new()
            .max_connections(MAX_CONNECTIONS)
            .after_connect(move |conn, _meta| {
                // Switch to the given schema in every connection.
                let connect_sql = connect_sql.clone();
                Box::pin(async move {
                    conn.execute(connect_sql.as_ref()).await.inspect_err(|e| {
                        eprintln!("error in after_connect: {:?}", e);
                    })?;
                    Ok(())
                })
            })
            .connect(url)
            .await?;

        // Create the schema on the first startup.
        sqlx::query(CREATE_TABLE_LINKS).execute(&pool).await?;
        sqlx::query(CREATE_TABLE_ENTRY).execute(&pool).await?;

        Ok(GraphPg {
            pool,
            phantom: PhantomData,
        })
    }
}

impl<V: VectorStore> GraphStore<V> for GraphPg<V> {
    async fn get_entry_point(&self) -> Option<EntryPoint<V::VectorRef>> {
        sqlx::query(
            "
                SELECT entry_point FROM hawk_graph_entry WHERE id = 0
            ",
        )
        .fetch_optional(&self.pool)
        .await
        .expect("Failed to fetch entry point")
        .map(|row: PgRow| {
            let x: sqlx::types::Json<EntryPoint<V::VectorRef>> = row.get("entry_point");
            let y: EntryPoint<V::VectorRef> = x.as_ref().clone();
            y
        })
    }

    async fn set_entry_point(&mut self, entry_point: EntryPoint<V::VectorRef>) {
        sqlx::query(
            "
            INSERT INTO hawk_graph_entry (entry_point, id)
            VALUES ($1, 0) ON CONFLICT (id)
            DO UPDATE SET entry_point = EXCLUDED.entry_point
        ",
        )
        .bind(sqlx::types::Json(&entry_point))
        .execute(&self.pool)
        .await
        .expect("Failed to set entry point");
    }

    async fn get_links(
        &self,
        base: &<V as VectorStore>::VectorRef,
        lc: usize,
    ) -> FurthestQueueV<V> {
        let base_str = serde_json::to_string(base).unwrap();

        sqlx::query(
            "
            SELECT links FROM hawk_graph_links WHERE source_ref = $1 AND layer = $2
        ",
        )
        .bind(base_str)
        .bind(lc as i32)
        .fetch_optional(&self.pool)
        .await
        .expect("Failed to fetch links")
        .map(|row: PgRow| {
            let x: sqlx::types::Json<FurthestQueueV<V>> = row.get("links");
            x.as_ref().clone()
        })
        .unwrap_or_else(FurthestQueue::new)
    }

    async fn set_links(&mut self, base: V::VectorRef, links: FurthestQueueV<V>, lc: usize) {
        let base_str = serde_json::to_string(&base).unwrap();

        sqlx::query(
            "
            INSERT INTO hawk_graph_links (source_ref, layer, links)
            VALUES ($1, $2, $3) ON CONFLICT (source_ref, layer)
            DO UPDATE SET
            links = EXCLUDED.links
        ",
        )
        .bind(base_str)
        .bind(lc as i32)
        .bind(sqlx::types::Json(&links))
        .execute(&self.pool)
        .await
        .expect("Failed to set links");
    }
}

fn sql_switch_schema(schema_name: &str) -> Result<String> {
    sanitize_identifier(schema_name)?;
    Ok(format!(
        "
        CREATE SCHEMA IF NOT EXISTS \"{}\";
        SET search_path TO \"{}\";
        ",
        schema_name, schema_name
    ))
}

fn sanitize_identifier(input: &str) -> Result<()> {
    if input.chars().all(|c| c.is_alphanumeric() || c == '_') {
        Ok(())
    } else {
        Err(eyre!("Invalid SQL identifier"))
    }
}

pub mod test_utils {
    use super::*;
    use std::{
        env,
        ops::{Deref, DerefMut},
    };
    const DOTENV_TEST: &str = ".env.test";
    const ENV_DB_URL: &str = "HAWK__DATABASE__URL";
    const SCHEMA_PREFIX: &str = "hawk_test";

    /// A test database. It creates a unique schema for each test. Call `cleanup` at the end of the test.
    ///
    /// Access the database with `&graph` or `graph.owned()`.
    pub struct TestGraphPg<V: VectorStore> {
        graph: GraphPg<V>,
        schema_name: String,
    }

    impl<V: VectorStore> TestGraphPg<V> {
        pub async fn new() -> Result<Self> {
            let schema_name = temporary_name();
            let graph = GraphPg::new(&test_db_url()?, &schema_name).await?;
            Ok(TestGraphPg { graph, schema_name })
        }

        pub async fn cleanup(&self) -> Result<()> {
            cleanup(&self.graph.pool, &self.schema_name).await
        }

        pub fn owned(&self) -> GraphPg<V> {
            GraphPg {
                pool: self.graph.pool.clone(),
                phantom: PhantomData,
            }
        }
    }

    impl<V: VectorStore> Deref for TestGraphPg<V> {
        type Target = GraphPg<V>;
        fn deref(&self) -> &Self::Target {
            &self.graph
        }
    }

    impl<V: VectorStore> DerefMut for TestGraphPg<V> {
        fn deref_mut(&mut self) -> &mut Self::Target {
            &mut self.graph
        }
    }

    fn test_db_url() -> Result<String> {
        dotenvy::from_filename(DOTENV_TEST)?;
        Ok(env::var(ENV_DB_URL)?)
    }

    fn temporary_name() -> String {
        format!("{}_{}", SCHEMA_PREFIX, rand::random::<u32>())
    }

    async fn cleanup(pool: &sqlx::PgPool, schema_name: &str) -> Result<()> {
        assert!(schema_name.starts_with(SCHEMA_PREFIX));
        sqlx::query(&format!("DROP SCHEMA \"{}\" CASCADE", schema_name))
            .execute(pool)
            .await?;
        Ok(())
    }
}

#[cfg(test)]
mod tests {
    use super::test_utils::TestGraphPg;
    use super::*;
    use crate::examples::lazy_memory_store::LazyMemoryStore;
    use crate::hnsw_db::{FurthestQueue, HawkSearcher};
    use aes_prng::AesRng;
    use rand::SeedableRng;
    use tokio;

    #[ignore]
    #[tokio::test]
    async fn test_db() {
        let mut graph = TestGraphPg::<LazyMemoryStore>::new().await.unwrap();
        let mut vector_store = LazyMemoryStore::new();

        let vectors = {
            let mut v = vec![];
            for raw_query in 0..10 {
                let q = vector_store.prepare_query(raw_query);
                v.push(vector_store.insert(&q).await);
            }
            v
        };

        let distances = {
            let mut d = vec![];
            for v in vectors.iter() {
                d.push(vector_store.eval_distance(&vectors[0], v).await);
            }
            d
        };

        let ep = graph.get_entry_point().await;

        let ep2 = EntryPoint {
            vector_ref: vectors[0],
            layer_count: ep.map(|e| e.layer_count).unwrap_or_default() + 1,
        };

        graph.set_entry_point(ep2.clone()).await;

        let ep3 = graph.get_entry_point().await.unwrap();
        assert_eq!(ep2, ep3);

        for i in 1..4 {
            let mut links = FurthestQueue::new();

            for j in 4..7 {
                links.insert(&vector_store, vectors[j], distances[j]).await;
            }

            graph.set_links(vectors[i], links.clone(), 0).await;

            let links2 = graph.get_links(&vectors[i], 0).await;
            assert_eq!(*links, *links2);
        }

        graph.cleanup().await.unwrap();
    }

    #[ignore]
    #[tokio::test]
    async fn test_hnsw_db() {
        let graph = TestGraphPg::new().await.unwrap();
        let vector_store = LazyMemoryStore::new();
<<<<<<< HEAD
        let mut db = HawkSearcher::new(vector_store, graph.owned());
=======
        let mut rng = AesRng::seed_from_u64(0_u64);
        let mut db = HawkSearcher::new(vector_store, graph_store, &mut rng);
>>>>>>> 07b195fd

        let queries = (0..10)
            .map(|raw_query| db.vector_store.prepare_query(raw_query))
            .collect::<Vec<_>>();

        // Insert the codes.
        for query in queries.iter() {
            let neighbors = db.search_to_insert(query).await;
            assert!(!db.is_match(&neighbors).await);
            // Insert the new vector into the store.
            let inserted = db.vector_store.insert(query).await;
            db.insert_from_search_results(inserted, neighbors).await;
        }

        // Search for the same codes and find matches.
        for query in queries.iter() {
            let neighbors = db.search_to_insert(query).await;
            assert!(db.is_match(&neighbors).await);
        }

        graph.cleanup().await.unwrap();
    }
}<|MERGE_RESOLUTION|>--- conflicted
+++ resolved
@@ -292,12 +292,8 @@
     async fn test_hnsw_db() {
         let graph = TestGraphPg::new().await.unwrap();
         let vector_store = LazyMemoryStore::new();
-<<<<<<< HEAD
-        let mut db = HawkSearcher::new(vector_store, graph.owned());
-=======
         let mut rng = AesRng::seed_from_u64(0_u64);
-        let mut db = HawkSearcher::new(vector_store, graph_store, &mut rng);
->>>>>>> 07b195fd
+        let mut db = HawkSearcher::new(vector_store, graph.owned(), &mut rng);
 
         let queries = (0..10)
             .map(|raw_query| db.vector_store.prepare_query(raw_query))
